--- conflicted
+++ resolved
@@ -1,5 +1,4 @@
 {
-<<<<<<< HEAD
 	"name": "hackathon-cpu",
 	"image": "mcr.microsoft.com/devcontainers/base:noble",
 	"features": {
@@ -23,39 +22,10 @@
 		},
 		"../features/nvidia": { "GPU": "false" }
 	},
-=======
-    "name": "hackathon-cpu",
-    "image": "mcr.microsoft.com/devcontainers/base:noble",
-    "features": {
-      "ghcr.io/eliises/devcontainer-features/devcontainers-cli:1": {},
-      "ghcr.io/devcontainers-extra/features/apt-get-packages": {
-        "packages": "vim,tmux"
-      },
-      "ghcr.io/devcontainers/features/common-utils:2": {
-        "configureZshAsDefaultShell": true
-      },
-      "ghcr.io/devcontainers/features/docker-in-docker:2": {},
-      "ghcr.io/devcontainers/features/git:1": {},
-      "ghcr.io/devcontainers/features/git-lfs:1": {
-        "autoPull": false
-      },
-      "ghcr.io/devcontainers/features/sshd:1": {},
-      "ghcr.io/iterative/features/nvtop:1": {},
-      "ghcr.io/devcontainers/features/node:1": {},
-      "ghcr.io/devcontainers/features/python:1": {
-        "version": "3.11"
-      },
-      "../features/nvidia": {"GPU" : "false"}
-    },
->>>>>>> 8d97a2a2
 
 	"postCreateCommand": "chmod +x scripts/* && scripts/setup_dev.sh",
 
-<<<<<<< HEAD
-	"forwardPorts": [5173],
-=======
-  "forwardPorts": [5173],
->>>>>>> 8d97a2a2
+	"forwardPorts": [],
 
 	"customizations": {
 		"vscode": {
